{
  "name": "@devexperts/platform",
  "scripts": {
    "lerna": "lerna",
    "lerna:bootstrap": "npm run lerna -- bootstrap",
    "lerna:update": "npm run lerna -- clean && npm run lerna -- bootstrap",
    "start": "lerna run --parallel watch",
    "start:storybook": "cd packages/react-kit && npm run start",
<<<<<<< HEAD
    "postinstall": "lerna bootstrap"
=======
    "build:kit": "cd packages/react-kit && npm run build",
    "build:tools": "cd packages/tools && npm run build",
    "build": "npm run build:tools && npm run build:kit",
    "test": "cd packages/react-kit && npm run test"
>>>>>>> 19cd803b
  },
  "repository": {
    "type": "git",
    "url": "git+https://github.com/devex-web-frontend/dx-util.git"
  },
  "bugs": {
    "url": "https://github.com/devex-web-frontend/dx-platform/issues"
  },
  "author": "devexperts",
  "license": "MPL-2.0",
  "devDependencies": {
    "lerna": "2.5.1"
  }
}<|MERGE_RESOLUTION|>--- conflicted
+++ resolved
@@ -6,14 +6,11 @@
     "lerna:update": "npm run lerna -- clean && npm run lerna -- bootstrap",
     "start": "lerna run --parallel watch",
     "start:storybook": "cd packages/react-kit && npm run start",
-<<<<<<< HEAD
-    "postinstall": "lerna bootstrap"
-=======
+    "postinstall": "lerna bootstrap",
     "build:kit": "cd packages/react-kit && npm run build",
     "build:tools": "cd packages/tools && npm run build",
     "build": "npm run build:tools && npm run build:kit",
     "test": "cd packages/react-kit && npm run test"
->>>>>>> 19cd803b
   },
   "repository": {
     "type": "git",
