{
  "name": "@devexperts/react-kit",
  "version": "0.13.4",
  "description": "",
  "main": "lib",
  "module": "src",
  "scripts": {
    "test": "dx-tools build-lib src dist --failOnError",
    "build": "dx-tools build-lib src dist --failOnError",
    "clean": "dx-tools clean dist",
    "prepare": "yarn clean && yarn build",
    "start": "dx-tools storybook",
    "watch": "dx-tools build-lib src dist -w"
  },
  "repository": {
    "type": "git",
    "url": "git+https://github.com/devex-web-frontend/dx-platform.git"
  },
  "publishConfig": {
    "access": "public"
  },
  "author": "devexperts",
  "license": "MPL-2.0",
  "bugs": {
    "url": "https://github.com/devex-web-frontend/dx-platform/issues"
  },
  "homepage": "https://github.com/devex-web-frontend/dx-platform#readme",
  "dependencies": {
<<<<<<< HEAD
    "@devexperts/utils": "*",
=======
    "@devexperts/utils": "^0.13.0",
>>>>>>> 7d763971
    "@types/classnames": ">=2.2.3",
    "@types/node": ">=8.5.2",
    "@types/prop-types": ">=15.5.2",
    "classnames": "^2.2.5",
    "date-fns": "^1.29.0",
    "element-resize-detector": "^1.1.12",
    "hoist-non-react-statics": "^2.5.0",
    "prop-types": "^15.6.0",
    "react-css-themr": "^2.1.2",
    "rxjs": "~5.5.2",
    "tslib": "^1.9.0",
    "typelevel-ts": "^0.2.2"
  },
  "peerDependencies": {
    "@types/react": ">=16.3.16",
    "@types/react-dom": ">=16.0.6",
    "react": ">=16.4.0",
    "react-dom": ">=16.4.0"
  },
  "devDependencies": {
<<<<<<< HEAD
    "@devexperts/tools": "*",
=======
    "@devexperts/tools": "^0.13.0",
>>>>>>> 7d763971
    "@types/jest": "^21.1.8",
    "@types/react": "^16.3.16",
    "@types/react-dom": "^16.0.6",
    "react": "^16.4.0",
    "react-dom": "^16.4.0"
  }
}<|MERGE_RESOLUTION|>--- conflicted
+++ resolved
@@ -26,11 +26,7 @@
   },
   "homepage": "https://github.com/devex-web-frontend/dx-platform#readme",
   "dependencies": {
-<<<<<<< HEAD
     "@devexperts/utils": "*",
-=======
-    "@devexperts/utils": "^0.13.0",
->>>>>>> 7d763971
     "@types/classnames": ">=2.2.3",
     "@types/node": ">=8.5.2",
     "@types/prop-types": ">=15.5.2",
@@ -51,11 +47,7 @@
     "react-dom": ">=16.4.0"
   },
   "devDependencies": {
-<<<<<<< HEAD
     "@devexperts/tools": "*",
-=======
-    "@devexperts/tools": "^0.13.0",
->>>>>>> 7d763971
     "@types/jest": "^21.1.8",
     "@types/react": "^16.3.16",
     "@types/react-dom": "^16.0.6",
